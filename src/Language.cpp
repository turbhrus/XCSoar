/*
Copyright_License {

  XCSoar Glide Computer - http://www.xcsoar.org/
  Copyright (C) 2000-2011 The XCSoar Project
  A detailed list of copyright holders can be found in the file "AUTHORS".

  This program is free software; you can redistribute it and/or
  modify it under the terms of the GNU General Public License
  as published by the Free Software Foundation; either version 2
  of the License, or (at your option) any later version.

  This program is distributed in the hope that it will be useful,
  but WITHOUT ANY WARRANTY; without even the implied warranty of
  MERCHANTABILITY or FITNESS FOR A PARTICULAR PURPOSE.  See the
  GNU General Public License for more details.

  You should have received a copy of the GNU General Public License
  along with this program; if not, write to the Free Software
  Foundation, Inc., 59 Temple Place - Suite 330, Boston, MA  02111-1307, USA.
}

*/

#include "Language.hpp"
#include "StringUtil.hpp"
<<<<<<< HEAD
=======
#include "Util/UTF8.hpp"
#include "OS/PathName.hpp"
#include "LogFile.hpp"
#include "Profile/Profile.hpp"
#include "Sizes.h"

#ifdef HAVE_BUILTIN_LANGUAGES
#include "ResourceLoader.hpp"
#endif

#ifdef _WIN32_WCE
#include "OS/DynamicLibrary.hpp"
#endif

#ifdef ANDROID
#include "Java/Global.hpp"
#include "Java/Class.hpp"
#include "Java/Object.hpp"
#endif

#include <windef.h> /* for MAX_PATH */
>>>>>>> 6694b0dc

#if defined(HAVE_POSIX) && !defined(ANDROID)

#include <locale.h>

#else

#ifdef _UNICODE
#include <windows.h>
#endif

#include "MOFile.hpp"

const MOFile *mo_file;

#ifdef _UNICODE
#include "Util/tstring.hpp"
#include <map>
typedef std::map<tstring,tstring> translation_map;
static translation_map translations;
#endif

/**
 * Looks up a string of text from the current language file
 *
 * Currently very simple. Looks up the current string and current language
 * to find the appropriate string response. On failure will return
 * the string itself.
 *
 * NOTES CACHING:
 * - Could load the whole file or part
 * - qsort/bsearch good idea
 * - cache misses in data structure for future use
 * @param text The text to search for
 * @return The translation if found, otherwise the text itself
 */
const TCHAR*
gettext(const TCHAR* text)
{
  assert(text != NULL);

  // If empty string or no language file is loaded -> skip the translation
  if (string_is_empty(text) || mo_file == NULL)
    return text;

#ifdef _UNICODE
  // Try to lookup the english string in the map of cached TCHAR translations
  const tstring text2(text);
  translation_map::const_iterator it = translations.find(text2);
  if (it != translations.end())
    // Return the looked up translation
    return it->second.c_str();

  // Convert the english TCHAR string to char
  size_t wide_length = _tcslen(text);
  char original[wide_length * 4 + 1];

  // If the conversion failed -> use the english original string
  if (::WideCharToMultiByte(CP_UTF8, 0, text, -1,
                            original, sizeof(original), NULL, NULL) <= 0)
    return text;

  // Lookup the converted english char string in the MO file
  const char *translation = mo_file->lookup(original);
  // If the lookup failed -> use the english original string
  if (translation == NULL || *translation == 0 ||
      strcmp(original, translation) == 0)
    return text;

  // Convert the translated char string to TCHAR
  TCHAR translation2[strlen(translation) + 1];
  if (::MultiByteToWideChar(CP_UTF8, 0, translation, -1, translation2,
                            sizeof(translation2) / sizeof(translation2[0])) <= 0)
    return text;

  // Add the translated TCHAR string to the cache map for the next time
  translations[text2] = translation2;

  // Return the translated TCHAR string
  return translations[text2].c_str();
#else
  // Search for the english original string in the MO file
  const char *translation = mo_file->lookup(text);
<<<<<<< HEAD
  // Return either the translated string if found or the original
  return translation != NULL && *translation != 0 ? translation : text;
=======
  return translation != NULL && *translation != 0 && ValidateUTF8(translation)
    ? translation
    : text;
>>>>>>> 6694b0dc
#endif
}

void
reset_gettext_cache()
{
#ifdef _UNICODE
  translations.clear();
#endif
}

#endif /* !HAVE_POSIX */<|MERGE_RESOLUTION|>--- conflicted
+++ resolved
@@ -24,30 +24,7 @@
 
 #include "Language.hpp"
 #include "StringUtil.hpp"
-<<<<<<< HEAD
-=======
 #include "Util/UTF8.hpp"
-#include "OS/PathName.hpp"
-#include "LogFile.hpp"
-#include "Profile/Profile.hpp"
-#include "Sizes.h"
-
-#ifdef HAVE_BUILTIN_LANGUAGES
-#include "ResourceLoader.hpp"
-#endif
-
-#ifdef _WIN32_WCE
-#include "OS/DynamicLibrary.hpp"
-#endif
-
-#ifdef ANDROID
-#include "Java/Global.hpp"
-#include "Java/Class.hpp"
-#include "Java/Object.hpp"
-#endif
-
-#include <windef.h> /* for MAX_PATH */
->>>>>>> 6694b0dc
 
 #if defined(HAVE_POSIX) && !defined(ANDROID)
 
@@ -131,14 +108,10 @@
 #else
   // Search for the english original string in the MO file
   const char *translation = mo_file->lookup(text);
-<<<<<<< HEAD
   // Return either the translated string if found or the original
-  return translation != NULL && *translation != 0 ? translation : text;
-=======
   return translation != NULL && *translation != 0 && ValidateUTF8(translation)
     ? translation
     : text;
->>>>>>> 6694b0dc
 #endif
 }
 
