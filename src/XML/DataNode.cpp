/* Copyright_License {

  XCSoar Glide Computer - http://www.xcsoar.org/
  Copyright (C) 2000-2014 The XCSoar Project
  A detailed list of copyright holders can be found in the file "AUTHORS".

  This program is free software; you can redistribute it and/or
  modify it under the terms of the GNU General Public License
  as published by the Free Software Foundation; either version 2
  of the License, or (at your option) any later version.

  This program is distributed in the hope that it will be useful,
  but WITHOUT ANY WARRANTY; without even the implied warranty of
  MERCHANTABILITY or FITNESS FOR A PARTICULAR PURPOSE.  See the
  GNU General Public License for more details.

  You should have received a copy of the GNU General Public License
  along with this program; if not, write to the Free Software
  Foundation, Inc., 59 Temple Place - Suite 330, Boston, MA  02111-1307, USA.
}
 */

#include "DataNode.hpp"
#include "Math/Angle.hpp"
#include "Util/StaticString.hpp"
#include "Util/NumberParser.hpp"
#include "Time/RoughTime.hpp"

DataNode::~DataNode()
{
}

void
DataNode::SetAttribute(const TCHAR *name, Angle value)
{
  SetAttribute(name, value.Degrees());
}

void
DataNode::SetAttribute(const TCHAR *name, fixed value)
{
  StaticString<48> buf;
  buf.UnsafeFormat(_T("%g"), (double)value);
  SetAttribute(name, buf);
}

void
DataNode::SetAttribute(const TCHAR *name, int value)
{
  StaticString<24> buf;
  buf.UnsafeFormat(_T("%d"), value);
  SetAttribute(name, buf);
}

void
DataNode::SetAttribute(const TCHAR *name, unsigned value)
{
  StaticString<24> buf;
  buf.UnsafeFormat(_T("%d"), value);
  SetAttribute(name, buf);
}

void
DataNode::SetAttribute(const TCHAR *name, bool value)
{
  StaticString<4> buf;
  buf.UnsafeFormat(_T("%d"), (int)value);
  SetAttribute(name, buf);
}

void
DataNode::SetAttribute(const TCHAR *name, RoughTime value)
{
  if (!value.IsValid())
    /* no-op */
    return;

  StaticString<8> buffer;
  buffer.UnsafeFormat(_T("%02u:%02u"), value.GetHour(), value.GetMinute());
  SetAttribute(name, buffer);
}

bool
DataNode::GetAttribute(const TCHAR *name, Angle &value) const
{
  fixed v;
  if (GetAttribute(name, v)) {
    value = Angle::Degrees(v);
    return true;
  } else
    return false;
}

bool
DataNode::GetAttribute(const TCHAR *name, fixed &value) const
{
  const TCHAR *val = GetAttribute(name);
  if (val == nullptr)
    return false;

<<<<<<< HEAD
  value = (fixed)_tcstod(val, nullptr);
=======
  value = (fixed)ParseDouble(val);
>>>>>>> b72c8d0e
  return true;
}

bool
DataNode::GetAttribute(const TCHAR *name, int &value) const
{
  const TCHAR *val = GetAttribute(name);
  if (val == nullptr)
    return false;

  value = ParseInt(val);
  return true;
}

bool
DataNode::GetAttribute(const TCHAR *name, unsigned &value) const
{
  const TCHAR *val = GetAttribute(name);
  if (val == nullptr)
    return false;

  value = ParseInt(val);
  return true;
}

bool
DataNode::GetAttribute(const TCHAR *name, bool &value) const
{
  const TCHAR *val = GetAttribute(name);
  if (val == nullptr)
    return false;

  value = ParseInt(val) > 0;
  return true;
}

RoughTime
DataNode::GetAttributeRoughTime(const TCHAR *name) const
{
  const TCHAR *p = GetAttribute(name);
  if (p == nullptr)
    return RoughTime::Invalid();

  TCHAR *endptr;
  unsigned hours = ParseUnsigned(p, &endptr, 10);
  if (endptr == p || *endptr != ':' || hours >= 24)
    return RoughTime::Invalid();

  p = endptr + 1;
  unsigned minutes = ParseUnsigned(p, &endptr, 10);
  if (endptr == p || *endptr != 0 || minutes >= 60)
    return RoughTime::Invalid();

  return RoughTime(hours, minutes);
}

RoughTimeSpan
DataNode::GetAttributeRoughTimeSpan(const TCHAR *start_name,
                                    const TCHAR *end_name) const
{
  return RoughTimeSpan(GetAttributeRoughTime(start_name),
                       GetAttributeRoughTime(end_name));
}<|MERGE_RESOLUTION|>--- conflicted
+++ resolved
@@ -98,11 +98,7 @@
   if (val == nullptr)
     return false;
 
-<<<<<<< HEAD
-  value = (fixed)_tcstod(val, nullptr);
-=======
   value = (fixed)ParseDouble(val);
->>>>>>> b72c8d0e
   return true;
 }
 
