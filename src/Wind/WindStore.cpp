--- conflicted
+++ resolved
@@ -45,12 +45,8 @@
                            Vector windvector, int quality)
 {
   updated = true;
-<<<<<<< HEAD
   windlist.addMeasurement(info.time, windvector, info.nav_altitude, quality);
-=======
-  windlist.addMeasurement(info.time, windvector, info.NavAltitude, quality);
   update_clock = info.clock;
->>>>>>> 3a9c2bbf
 }
 
 void
@@ -95,13 +91,8 @@
     bearing = Angle::Radians(atan2(wind.y, wind.x));
 
   if (mag < fixed(30)) { // limit to reasonable values
-<<<<<<< HEAD
     derived.estimated_wind = SpeedVector(bearing.AsBearing(), mag);
-    derived.estimated_wind_available.Update(info.clock);
-=======
-    derived.estimated_wind = SpeedVector(bearing.as_bearing(), mag);
     derived.estimated_wind_available.Update(update_clock);
->>>>>>> 3a9c2bbf
   } else {
     // TODO code: give warning, wind estimate bogus or very strong!
   }
