--- conflicted
+++ resolved
@@ -444,21 +444,12 @@
    * @param total_t_elapsed Total planned task time (s)
    * @param leg_t_elapsed Leg planned task time (s)
    */
-<<<<<<< HEAD
   virtual void GlideSolutionPlanned(const AircraftState &state_now,
                                     GlideResult &total, GlideResult &leg,
                                     DistanceStat &total_remaining_effective,
                                     DistanceStat &leg_remaining_effective,
-                                    const fixed total_t_elapsed,
-                                    const fixed leg_t_elapsed) = 0;
-=======
-  virtual void glide_solution_planned(const AircraftState &state_now,
-                                      GlideResult &total, GlideResult &leg,
-                                      DistanceStat &total_remaining_effective,
-                                      DistanceStat &leg_remaining_effective,
-                                      const GlideResult &solution_remaining_total,
-                                      const GlideResult &solution_remaining_leg) = 0;
->>>>>>> 6d01cef9
+                                    const GlideResult &solution_remaining_total,
+                                    const GlideResult &solution_remaining_leg) = 0;
 
   /** Determines whether the task has adjustable targets */
   gcc_pure
