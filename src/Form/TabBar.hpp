/*
Copyright_License {

  XCSoar Glide Computer - http://www.xcsoar.org/
  Copyright (C) 2000-2012 The XCSoar Project
  A detailed list of copyright holders can be found in the file "AUTHORS".

  This program is free software; you can redistribute it and/or
  modify it under the terms of the GNU General Public License
  as published by the Free Software Foundation; either version 2
  of the License, or (at your option) any later version.

  This program is distributed in the hope that it will be useful,
  but WITHOUT ANY WARRANTY; without even the implied warranty of
  MERCHANTABILITY or FITNESS FOR A PARTICULAR PURPOSE.  See the
  GNU General Public License for more details.

  You should have received a copy of the GNU General Public License
  along with this program; if not, write to the Free Software
  Foundation, Inc., 59 Temple Place - Suite 330, Boston, MA  02111-1307, USA.
}
*/

#ifndef XCSOAR_FORM_TABBAR_HPP
#define XCSOAR_FORM_TABBAR_HPP

#include "Screen/ContainerWindow.hpp"
#include "PagerWidget.hpp"

#include <tchar.h>

struct DialogLook;
class Bitmap;
class ContainerWindow;
class TabDisplay;
class TabButton;

/** TabBarControl displays tabs that show/hide the windows
 * associated with each tab.  For example a "Panel" control.
 * It can also display buttons with no associated Window.
 * Supports pre and post- tab click callbacks
 * Each tab must be added via code (not via XML)
 * ToDo: support lazy loading
 */
class TabBarControl : public ContainerWindow {
  typedef void (*PageFlippedCallback)();

  PagerWidget pager;

  TabDisplay * tab_display;

  PageFlippedCallback page_flipped_callback;

public:
  /**
   * Constructor used for stand-alone TabBarControl
   * @param parent
   * @param style
   * @return
   */
  TabBarControl(ContainerWindow &parent, const DialogLook &look,
                PixelRect tab_rc,
                const WindowStyle style,
                bool vertical);

  ~TabBarControl();

  void SetPageFlippedCallback(PageFlippedCallback _page_flipped_callback) {
    assert(page_flipped_callback == NULL);
    assert(_page_flipped_callback != NULL);

    page_flipped_callback = _page_flipped_callback;
  }

public:
  unsigned AddTab(Widget *widget, const TCHAR *caption, const Bitmap *bmp = NULL);

public:
  gcc_pure
  unsigned GetTabCount() const {
    return pager.GetSize();
  }

  gcc_pure
  unsigned GetCurrentPage() const {
    return pager.GetCurrentIndex();
  }

  gcc_pure
  const Widget &GetCurrentWidget() const {
    return pager.GetCurrentWidget();
  }

  void ClickPage(unsigned i);

  void SetCurrentPage(unsigned i);
  void NextPage();
  void PreviousPage();

  bool Save(bool &changed, bool &require_restart) {
    return pager.Save(changed, require_restart);
  }

  gcc_pure
  UPixelScalar GetTabHeight() const;

  gcc_pure
  UPixelScalar GetTabWidth() const;

  gcc_pure
  const TCHAR *GetButtonCaption(unsigned i) const;

protected:
<<<<<<< HEAD
  virtual void OnCreate() gcc_override;
  virtual void OnDestroy() gcc_override;
=======
  virtual void OnCreate();
  virtual void OnDestroy();

#ifdef HAVE_CLIPPING
  virtual void OnPaint(Canvas &canvas) gcc_override;
#endif
>>>>>>> 8a9eb4b9
};

#endif<|MERGE_RESOLUTION|>--- conflicted
+++ resolved
@@ -111,17 +111,12 @@
   const TCHAR *GetButtonCaption(unsigned i) const;
 
 protected:
-<<<<<<< HEAD
   virtual void OnCreate() gcc_override;
   virtual void OnDestroy() gcc_override;
-=======
-  virtual void OnCreate();
-  virtual void OnDestroy();
 
 #ifdef HAVE_CLIPPING
   virtual void OnPaint(Canvas &canvas) gcc_override;
 #endif
->>>>>>> 8a9eb4b9
 };
 
 #endif