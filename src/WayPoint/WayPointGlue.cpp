--- conflicted
+++ resolved
@@ -72,16 +72,11 @@
     way_points.set_home(settings.HomeWaypoint);
   } else {
     // search for home in waypoint list, if we don't have a home
-<<<<<<< HEAD
     wp = way_points.find_home();
-    settings.HomeWaypoint = wp ? (int)wp->id : -1;
-=======
-    settings.ClearHome();
-
-    wp = way_points.find_home();
-    if (wp)
+    if (wp != NULL)
       settings.SetHome(*wp);
->>>>>>> 7d059f42
+    else
+      settings.ClearHome();
   }
 
   // check invalid task ref waypoint or forced reset due to file change
