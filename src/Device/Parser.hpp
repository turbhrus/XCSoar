--- conflicted
+++ resolved
@@ -77,15 +77,9 @@
    * @param String NMEA string
    * @return True if checksum correct
    */
-<<<<<<< HEAD
   static bool NMEAChecksum(const char *string);
-=======
-  static bool ReadAltitude(NMEAInputLine &line, fixed &value_r);
 
   static bool ReadGeoPoint(NMEAInputLine &line, GeoPoint &value_r);
-
-  static bool NMEAChecksum(const char *String);
->>>>>>> 30d6ad9a
 
 private:
 
