--- conflicted
+++ resolved
@@ -203,13 +203,9 @@
 void
 DeviceDescriptor::AutoReopen(OperationEnvironment &env)
 {
-<<<<<<< HEAD
   if (IsAltair() || !config.IsAvailable() || config.IsServer() ||
-=======
-  if (is_altair() || !config.IsAvailable() || config.IsServer() ||
       /* reopening the Android internal GPS doesn't help */
       config.IsAndroidInternalGPS() ||
->>>>>>> cda34f51
       IsConnected() || (driver != NULL && !driver->HasTimeout()) ||
       /* attempt to reopen a failed device every 30 seconds */
       !reopen_clock.CheckUpdate(30000))
