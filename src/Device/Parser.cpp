--- conflicted
+++ resolved
@@ -146,7 +146,7 @@
 ReadBearing(NMEAInputLine &line, Angle &value_r)
 {
   fixed value;
-  if (!line.read_checked(value))
+  if (!line.ReadChecked(value))
     return false;
 
   if (negative(value) || value > fixed(360))
@@ -198,12 +198,8 @@
   if (!ReadGeoAngle(line, value))
     return false;
 
-<<<<<<< HEAD
-  if (line.ReadFirstChar() == 'S')
-=======
   char ch = line.ReadOneChar();
   if (ch == 'S')
->>>>>>> 5d5d45e4
     value.Flip();
   else if (ch != 'N')
     return false;
@@ -219,12 +215,8 @@
   if (!ReadGeoAngle(line, value))
     return false;
 
-<<<<<<< HEAD
-  if (line.ReadFirstChar() == 'W')
-=======
   char ch = line.ReadOneChar();
   if (ch == 'W')
->>>>>>> 5d5d45e4
     value.Flip();
   else if (ch != 'E')
     return false;
@@ -458,13 +450,9 @@
    * 13) Checksum
    */
 
-<<<<<<< HEAD
-  fixed this_time = line.Read(fixed_zero);
-=======
   fixed this_time;
-  if (!line.read_checked(this_time))
-    return false;
->>>>>>> 5d5d45e4
+  if (!line.ReadChecked(this_time))
+    return false;
 
   bool gps_valid = !NAVWarn(line.ReadFirstChar());
 
@@ -474,13 +462,8 @@
   fixed speed;
   bool ground_speed_available = line.ReadChecked(speed);
 
-<<<<<<< HEAD
-  fixed track;
-  bool track_available = line.ReadChecked(track);
-=======
   Angle track;
   bool track_available = ReadBearing(line, track);
->>>>>>> 5d5d45e4
 
   // JMW get date info first so TimeModify is accurate
   if (ReadDate(line, info.date_time_utc))
@@ -558,17 +541,12 @@
 
   GPSState &gps = info.gps;
 
-<<<<<<< HEAD
-  fixed this_time = TimeModify(line.Read(fixed_zero), info.date_time_utc,
-                               info.date_available);
-=======
   fixed this_time;
-  if (!line.read_checked(this_time))
+  if (!line.ReadChecked(this_time))
     return false;
 
   this_time = TimeModify(this_time, info.date_time_utc,
                          info.date_available);
->>>>>>> 5d5d45e4
   this_time = TimeAdvanceTolerance(this_time);
 
   GeoPoint location;
@@ -723,123 +701,4 @@
     info.ProvideTrueAirspeed(Units::ToSysUnit(vtas, Unit::KNOTS));
 
   return true;
-<<<<<<< HEAD
-=======
-}
-
-bool
-NMEAParser::PFLAU(NMEAInputLine &line, FlarmState &flarm, fixed time)
-{
-  flarm.available.Update(time);
-
-  // PFLAU,<RX>,<TX>,<GPS>,<Power>,<AlarmLevel>,<RelativeBearing>,<AlarmType>,
-  //   <RelativeVertical>,<RelativeDistance>(,<ID>)
-  flarm.rx = line.read(0);
-  flarm.tx = line.read(false);
-  flarm.gps = (FlarmState::GPSStatus)
-    line.read((int)FlarmState::GPSStatus::NONE);
-
-  line.skip();
-  flarm.alarm_level = (FlarmTraffic::AlarmType)
-    line.read((int)FlarmTraffic::AlarmType::NONE);
-
-  return true;
-}
-
-bool
-NMEAParser::PFLAA(NMEAInputLine &line, NMEAInfo &info)
-{
-  FlarmState &flarm = info.flarm;
-
-  // PFLAA,<AlarmLevel>,<RelativeNorth>,<RelativeEast>,<RelativeVertical>,
-  //   <IDType>,<ID>,<Track>,<TurnRate>,<GroundSpeed>,<ClimbRate>,<AcftType>
-  FlarmTraffic traffic;
-  traffic.alarm_level = (FlarmTraffic::AlarmType)
-    line.read((int)FlarmTraffic::AlarmType::NONE);
-
-  fixed value;
-  bool stealth = false;
-
-  if (!line.read_checked(value))
-    // Relative North is required !
-    return true;
-  traffic.relative_north = value;
-
-  if (!line.read_checked(value))
-    // Relative East is required !
-    return true;
-  traffic.relative_east = value;
-
-  if (!line.read_checked(value))
-    // Relative Altitude is required !
-    return true;
-  traffic.relative_altitude = value;
-
-  line.skip(); /* id type */
-
-  // 5 id, 6 digit hex
-  char id_string[16];
-  line.read(id_string, 16);
-  traffic.id.Parse(id_string, NULL);
-
-  Angle track;
-  traffic.track_received = ReadBearing(line, track);
-  if (!traffic.track_received) {
-    // Field is empty in stealth mode
-    stealth = true;
-    traffic.track = Angle::Zero();
-  } else
-    traffic.track = track;
-
-  traffic.turn_rate_received = line.read_checked(value);
-  if (!traffic.turn_rate_received) {
-    // Field is empty in stealth mode
-    traffic.turn_rate = fixed_zero;
-  } else
-    traffic.turn_rate = value;
-
-  traffic.speed_received = line.read_checked(value);
-  if (!traffic.speed_received) {
-    // Field is empty in stealth mode
-    stealth = true;
-    traffic.speed = fixed_zero;
-  } else
-    traffic.speed = value;
-
-  traffic.climb_rate_received = line.read_checked(value);
-  if (!traffic.climb_rate_received) {
-    // Field is empty in stealth mode
-    stealth = true;
-    traffic.climb_rate = fixed_zero;
-  } else
-    traffic.climb_rate = value;
-
-  traffic.stealth = stealth;
-
-  unsigned type = line.read(0);
-  if (type > 15 || type == 14)
-    traffic.type = FlarmTraffic::AircraftType::UNKNOWN;
-  else
-    traffic.type = (FlarmTraffic::AircraftType)type;
-
-  FlarmTraffic *flarm_slot = flarm.FindTraffic(traffic.id);
-  if (flarm_slot == NULL) {
-    flarm_slot = flarm.AllocateTraffic();
-    if (flarm_slot == NULL)
-      // no more slots available
-      return true;
-
-    flarm_slot->Clear();
-    flarm_slot->id = traffic.id;
-
-    flarm.new_traffic = true;
-  }
-
-  // set time of fix to current time
-  flarm_slot->valid.Update(info.clock);
-
-  flarm_slot->Update(traffic);
-
-  return true;
->>>>>>> 5d5d45e4
 }