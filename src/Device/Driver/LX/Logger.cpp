--- conflicted
+++ resolved
@@ -179,13 +179,8 @@
 
   uint8_t *data = new uint8_t[total_length], *p = data;
   for (unsigned i = 0; i < LX::MemorySection::N && lengths[i] > 0; ++i) {
-<<<<<<< HEAD
-    if (!LX::ReceivePacket(port, LX::READ_LOGGER_DATA,
+    if (!LX::ReceivePacket(port, (LX::Command)(LX::READ_LOGGER_DATA + i),
                            p, lengths[i], env, 60000)) {
-=======
-    if (!LX::ReceivePacket(port, (enum LX::command)(LX::READ_LOGGER_DATA + i),
-                           p, lengths[i], 60000)) {
->>>>>>> f229ba8f
       free(data);
       return false;
     }
