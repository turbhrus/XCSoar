--- conflicted
+++ resolved
@@ -75,22 +75,13 @@
 
     _task->Update(current_as, last_as);
 
-<<<<<<< HEAD
-    if (calculated.last_thermal.IsDefined()) {
-      if (_task->UpdateAutoMC(current_as, std::max(fixed_zero,
-                                                  calculated.last_thermal_average_smooth))) {
-        calculated.auto_mac_cready = _task->GetGlidePolar().GetMC();
-        calculated.auto_mac_cready_available.Update(basic.clock);
-      }
-=======
-    const fixed fallback_mc = derived.last_thermal.IsDefined() &&
-      positive(derived.last_thermal_average_smooth)
-      ? derived.last_thermal_average_smooth
+    const fixed fallback_mc = calculated.last_thermal.IsDefined() &&
+      positive(calculated.last_thermal_average_smooth)
+      ? calculated.last_thermal_average_smooth
       : fixed_zero;
-    if (task->update_auto_mc(current_as, fallback_mc)) {
-      derived.auto_mac_cready = task->get_glide_polar().GetMC();
-      derived.auto_mac_cready_available.Update(basic.clock);
->>>>>>> 95a3ad04
+    if (_task->UpdateAutoMC(current_as, fallback_mc)) {
+      calculated.auto_mac_cready = _task->GetGlidePolar().GetMC();
+      calculated.auto_mac_cready_available.Update(basic.clock);
     }
   }
 
