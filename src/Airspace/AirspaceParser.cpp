--- conflicted
+++ resolved
@@ -572,11 +572,7 @@
 
     case _T('C'):
     case _T('c'):
-<<<<<<< HEAD
-      temp_area.radius = Units::ToSysUnit(fixed(_tcstod(&line[2], nullptr)),
-=======
       temp_area.radius = Units::ToSysUnit(fixed(ParseDouble(&line[2])),
->>>>>>> b72c8d0e
                                           Unit::NAUTICAL_MILES);
       temp_area.AddCircle(airspace_database);
       temp_area.Reset();
@@ -778,11 +774,7 @@
   const TCHAR* parameter;
   if ((parameter = StringAfterPrefixCI(buffer, _T("RADIUS="))) == nullptr)
     return false;
-<<<<<<< HEAD
-  temp_area.radius = Units::ToSysUnit(fixed(_tcstod(parameter, nullptr)),
-=======
   temp_area.radius = Units::ToSysUnit(fixed(ParseDouble(parameter)),
->>>>>>> b72c8d0e
                                       Unit::NAUTICAL_MILES);
 
   if ((parameter = _tcsstr(parameter, _T(" "))) == nullptr)
