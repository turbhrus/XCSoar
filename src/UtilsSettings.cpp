--- conflicted
+++ resolved
@@ -118,6 +118,7 @@
     terrain = RasterTerrain::OpenTerrain(file_cache);
 
     XCSoarInterface::main_window.map.set_terrain(terrain);
+    glide_computer->set_terrain(terrain);
   }
 
   if (WaypointFileChanged || AirfieldFileChanged) {
@@ -128,21 +129,10 @@
 
   if (WaypointFileChanged || TerrainFileChanged) {
     // re-set home
-<<<<<<< HEAD
-    if (WaypointFileChanged || TerrainFileChanged) {
-      WayPointGlue::SetHome(way_points, terrain,
-                            XCSoarInterface::SetSettingsComputer(),
-                            WaypointFileChanged,
-                            !CommonInterface::Calculated().flight.Flying);
-    }
-
-    XCSoarInterface::main_window.map.set_terrain(terrain);
-    glide_computer->set_terrain(terrain);
-=======
     WayPointGlue::SetHome(way_points, terrain,
                           XCSoarInterface::SetSettingsComputer(),
-                          WaypointFileChanged, false);
->>>>>>> 7d059f42
+                          WaypointFileChanged,
+                          !CommonInterface::Calculated().flight.Flying);
   }
 
   if (TopologyFileChanged) {
