/*
Copyright_License {

  XCSoar Glide Computer - http://www.xcsoar.org/
  Copyright (C) 2000-2011 The XCSoar Project
  A detailed list of copyright holders can be found in the file "AUTHORS".

  This program is free software; you can redistribute it and/or
  modify it under the terms of the GNU General Public License
  as published by the Free Software Foundation; either version 2
  of the License, or (at your option) any later version.

  This program is distributed in the hope that it will be useful,
  but WITHOUT ANY WARRANTY; without even the implied warranty of
  MERCHANTABILITY or FITNESS FOR A PARTICULAR PURPOSE.  See the
  GNU General Public License for more details.

  You should have received a copy of the GNU General Public License
  along with this program; if not, write to the Free Software
  Foundation, Inc., 59 Temple Place - Suite 330, Boston, MA  02111-1307, USA.
}

*/

#include "GlideComputerAirData.hpp"
#include "GlideComputer.hpp"
#include "SettingsComputer.hpp"
#include "Math/LowPassFilter.hpp"
#include "Math/Earth.hpp"
#include "Terrain/RasterTerrain.hpp"
#include "LocalTime.hpp"
#include "Atmosphere/CuSonde.hpp"
#include "ThermalBase.hpp"
#include "GlideSolvers/GlidePolar.hpp"
#include "Airspace/ProtectedAirspaceWarningManager.hpp"
#include "Engine/Airspace/Airspaces.hpp"
#include "Defines.h"
#include "NMEA/Aircraft.hpp"
#include "AutoQNH.hpp"
#include "Math/SunEphemeris.hpp"

#include <algorithm>

using std::min;
using std::max;

static const fixed MinTurnRate(4);
static const fixed CruiseClimbSwitch(15);
static const fixed ClimbCruiseSwitch(10);
static const fixed THERMAL_TIME_MIN(45);

GlideComputerAirData::GlideComputerAirData(const Waypoints &_way_points,
                                           Airspaces &_airspace_database,
                                           ProtectedAirspaceWarningManager &awm)
  :way_points(_way_points), airspace_database(_airspace_database),
   terrain(NULL),
  m_airspace(awm),
  // scan airspace every second
  airspace_clock(fixed_one)
{
  rotaryLD.init(SettingsComputer());

  // JMW TODO enhancement: seed initial wind store with start conditions
  // SetWindEstimate(Calculated().WindSpeed, Calculated().WindBearing, 1);
}

void
GlideComputerAirData::ResetFlight(const bool full)
{
  const AIRCRAFT_STATE as = ToAircraftState(Basic(), Calculated());
  m_airspace.reset_warning(as);

  vario_30s_filter.reset();
  netto_30s_filter.reset();

  ResetLiftDatabase();

  thermallocator.Reset();

  windanalyser.reset();
}

/**
 * Calculates some basic values
 */
void
GlideComputerAirData::ProcessBasic()
{
  TerrainHeight();
  ProcessSun();

  NettoVario();
}

/**
 * Calculates some other values
 */
void
GlideComputerAirData::ProcessVertical()
{
  const NMEA_INFO &basic = Basic();
  DERIVED_INFO &calculated = SetCalculated();

  AutoQNH::Process(basic, calculated, SettingsComputer(), way_points);

  Heading();
  TurnRate();
  Turning();

  Wind();
  SelectWind();

  thermallocator.Process(calculated.Circling,
                         basic.Time, basic.Location,
                         basic.NettoVario,
                         calculated.wind, calculated.thermal_locator);

  CuSonde::updateMeasurements(basic, calculated);
  LastThermalStats();
  LD();
  CruiseLD();

  if (calculated.flight.Flying && !calculated.Circling)
    calculated.AverageLD = rotaryLD.calculate();

  Average30s();
  AverageClimbRate();
  CurrentThermal();
  UpdateLiftDatabase();
}

/**
 * Calculates the wind
 */
void
GlideComputerAirData::Wind()
{
  DERIVED_INFO &calculated = SetCalculated();

  if (!calculated.flight.Flying || !time_advanced())
    return;

  if (SettingsComputer().AutoWindMode & D_AUTOWIND_CIRCLING) {

    if (calculated.TurnMode == CLIMB)
      windanalyser.slot_newSample(Basic(), calculated);

    // generate new wind vector if altitude changes or a new
    // estimate is available
    windanalyser.slot_Altitude(Basic(), calculated);
  }

  // update zigzag wind
  if ((SettingsComputer().AutoWindMode & D_AUTOWIND_ZIGZAG) &&
      Basic().AirspeedAvailable && Basic().AirspeedReal &&
      Basic().TrueAirspeed > SettingsComputer().glide_polar_task.GetVTakeoff()) {
    WindZigZagGlue::Result result = wind_zig_zag.Update(Basic(), calculated);

    if (result.quality > 0)
      SetWindEstimate(result.wind, result.quality);
  }
}

void
GlideComputerAirData::SelectWind()
{
  const NMEA_INFO &basic = Basic();
  DERIVED_INFO &calculated = SetCalculated();

  if (basic.ExternalWindAvailable && SettingsComputer().ExternalWind) {
    // external wind available
    calculated.wind = basic.ExternalWind;
    calculated.wind_available = basic.ExternalWindAvailable;

  } else if (SettingsComputer().ManualWindAvailable && SettingsComputer().AutoWindMode == 0) {
    // manual wind only if available and desired
    calculated.wind = SettingsComputer().ManualWind;
    calculated.wind_available.Update(basic.clock);

  } else if (calculated.estimated_wind_available.Modified(SettingsComputer().ManualWindAvailable)
             && SettingsComputer().AutoWindMode) {
    // auto wind when available and newer than manual wind
    calculated.wind = calculated.estimated_wind;
    calculated.wind_available = calculated.estimated_wind_available;

  } else if (SettingsComputer().ManualWindAvailable
             && SettingsComputer().AutoWindMode) {
    // manual wind overrides auto wind if available
    calculated.wind = SettingsComputer().ManualWind;
    calculated.wind_available = SettingsComputer().ManualWindAvailable;

  } else
   // no wind available
   calculated.wind_available.Clear();
}

void
GlideComputerAirData::SetWindEstimate(const SpeedVector wind,
                                      const int quality)
{
  Vector v_wind = Vector(wind);
  windanalyser.slot_newEstimate(Basic(), SetCalculated(), v_wind, quality);
}

/**
 * Calculates the heading
 */
void
GlideComputerAirData::Heading()
{
  const NMEA_INFO &basic = Basic();
  DERIVED_INFO &calculated = SetCalculated();
  const SpeedVector wind = calculated.wind;

  if ((positive(basic.GroundSpeed) || wind.is_non_zero()) &&
      calculated.flight.Flying) {
    fixed x0 = basic.track.fastsine() * basic.GroundSpeed;
    fixed y0 = basic.track.fastcosine() * basic.GroundSpeed;
    x0 += wind.bearing.fastsine() * wind.norm;
    y0 += wind.bearing.fastcosine() * wind.norm;

    calculated.Heading = Angle::radians(atan2(x0, y0)).as_bearing();
  } else {
    calculated.Heading = basic.track;
  }
}

void
GlideComputerAirData::NettoVario()
{
  const MoreData &basic = Basic();
  const DERIVED_INFO &calculated = Calculated();
  const SETTINGS_COMPUTER &settings_computer = SettingsComputer();
  VARIO_INFO &vario = SetCalculated();

  vario.GliderSinkRate =
    calculated.flight.Flying && basic.AirspeedAvailable
    ? - settings_computer.glide_polar_task.SinkRate(basic.IndicatedAirspeed,
                                                    basic.acceleration.Gload)
    /* the glider sink rate is useless when not flying */
    : fixed_zero;
}

void
GlideComputerAirData::AverageClimbRate()
{
  const NMEA_INFO &basic = Basic();
  DERIVED_INFO &calculated = SetCalculated();

  if (basic.AirspeedAvailable && positive(basic.IndicatedAirspeed) &&
      positive(basic.TrueAirspeed) &&
      basic.TotalEnergyVarioAvailable &&
      !calculated.Circling &&
      (!basic.acceleration.Available ||
       fabs(fabs(basic.acceleration.Gload) - fixed_one) <= fixed(0.25))) {
    // TODO: Check this is correct for TAS/IAS
    fixed ias_to_tas = basic.IndicatedAirspeed / basic.TrueAirspeed;
    fixed w_tas = basic.TotalEnergyVario * ias_to_tas;

    calculated.climb_history.Add(uround(basic.IndicatedAirspeed), w_tas);
  }
}

void
GlideComputerAirData::Average30s()
{
  const MoreData &basic = Basic();
  DERIVED_INFO &calculated = SetCalculated();

  if (!time_advanced() || calculated.Circling != LastCalculated().Circling) {
    vario_30s_filter.reset();
    netto_30s_filter.reset();
    calculated.Average30s = basic.BruttoVario;
    calculated.NettoAverage30s = basic.NettoVario;
  }

  if (!time_advanced())
    return;

  const unsigned Elapsed = (unsigned)time_delta();
  if (Elapsed == 0)
    return;

  for (unsigned i = 0; i < Elapsed; ++i) {
    vario_30s_filter.update(basic.BruttoVario);
    netto_30s_filter.update(basic.NettoVario);
  }
  calculated.Average30s = vario_30s_filter.average();
  calculated.NettoAverage30s = netto_30s_filter.average();
}

void
GlideComputerAirData::CurrentThermal()
{
  const DERIVED_INFO &calculated = Calculated();
  OneClimbInfo &current_thermal = SetCalculated().current_thermal;

  if (positive(calculated.ClimbStartTime)) {
    current_thermal.start_time = calculated.ClimbStartTime;
    current_thermal.end_time = Basic().Time;
    current_thermal.gain = Basic().TEAltitude - calculated.ClimbStartAlt;
    current_thermal.CalculateAll();
  } else
    current_thermal.Clear();
}

/**
 * This function converts a heading into an unsigned index for the LiftDatabase.
 *
 * This is calculated with Angles to deal with the 360 degree limit.
 *
 * 357 = 0
 * 4 = 0
 * 5 = 1
 * 14 = 1
 * 15 = 2
 * ...
 * @param heading The heading to convert
 * @return The index for the LiftDatabase array
 */
static unsigned
heading_to_index(Angle &heading)
{
  static const Angle afive = Angle::degrees(fixed(5));

  unsigned index =
      floor((heading + afive).as_bearing().value_degrees() / 10);

  return std::max(0u, std::min(35u, index));
}

void
GlideComputerAirData::UpdateLiftDatabase()
{
  DERIVED_INFO &calculated = SetCalculated();

  // Don't update the lift database if we are not in circling mode
  if (!calculated.Circling)
    return;

  // If we just started circling
  // -> reset the database because this is a new thermal
  if (!LastCalculated().Circling)
    ResetLiftDatabase();

  // Determine the direction in which we are circling
  bool left = negative(calculated.SmoothedTurnRate);

  // Depending on the direction set the step size sign for the
  // following loop
  Angle heading_step = Angle::degrees(fixed(left ? -10 : 10));

  // Start at the last heading and add heading_step until the current heading
  // is reached. For each heading save the current lift value into the
  // LiftDatabase. Last and current heading are included since they are
  // a part of the ten degree interval most of the time.
  //
  // This is done with Angles to deal with the 360 degrees limit.
  // e.g. last heading 348 degrees, current heading 21 degrees
  //
  // The loop condition stops until the current heading is reached.
  // Depending on the circling direction the current heading will be
  // smaller or bigger then the last one, because of that negative() is
  // tested against the left variable.
  for (Angle h = LastCalculated().Heading;
       left == negative((calculated.Heading - h).as_delta().value_degrees());
       h += heading_step) {
    unsigned index = heading_to_index(h);
    calculated.LiftDatabase[index] = Basic().BruttoVario;
  }

  // detect zero crossing
  if (((calculated.Heading.value_degrees()< fixed_90) && 
       (LastCalculated().Heading.value_degrees()> fixed_270)) ||
      ((LastCalculated().Heading.value_degrees()< fixed_90) && 
       (calculated.Heading.value_degrees()> fixed_270))) {

    fixed h_av = fixed_zero;
    for (unsigned i=0; i<36; ++i) {
      h_av += calculated.LiftDatabase[i];
    }
    h_av/= 36;
    calculated.trace_history.CirclingAverage.push(h_av);
  }
}

void
GlideComputerAirData::ResetLiftDatabase()
{
  DERIVED_INFO &calculated = SetCalculated();

  calculated.ClearLiftDatabase();

  calculated.trace_history.CirclingAverage.clear();
}

void
GlideComputerAirData::MaxHeightGain()
{
  const MoreData &basic = Basic();
  DERIVED_INFO &calculated = SetCalculated();

  if (!calculated.flight.Flying)
    return;

  if (positive(calculated.MinAltitude)) {
    fixed height_gain = basic.NavAltitude - calculated.MinAltitude;
    calculated.MaxHeightGain = max(height_gain, calculated.MaxHeightGain);
  } else {
    calculated.MinAltitude = basic.NavAltitude;
  }

  calculated.MinAltitude = min(basic.NavAltitude, calculated.MinAltitude);
}

void
GlideComputerAirData::LD()
{
  DERIVED_INFO &calculated = SetCalculated();

  if (time_retreated()) {
    calculated.LDvario = fixed(INVALID_GR);
    calculated.LD = fixed(INVALID_GR);
  }

  if (time_advanced()) {
    fixed DistanceFlown = Distance(Basic().Location, LastBasic().Location);

    calculated.LD =
      UpdateLD(calculated.LD, DistanceFlown,
               LastBasic().NavAltitude - Basic().NavAltitude, fixed(0.1));

    if (calculated.flight.Flying && !calculated.Circling)
      rotaryLD.add((int)DistanceFlown, (int)Basic().NavAltitude);
  }

  // LD instantaneous from vario, updated every reading..
  if (Basic().TotalEnergyVarioAvailable && Basic().AirspeedAvailable &&
      calculated.flight.Flying) {
    calculated.LDvario =
      UpdateLD(calculated.LDvario, Basic().IndicatedAirspeed,
               -Basic().TotalEnergyVario, fixed(0.3));
  } else {
    calculated.LDvario = fixed(INVALID_GR);
  }
}

void
GlideComputerAirData::CruiseLD()
{
  DERIVED_INFO &calculated = SetCalculated();

  if (!calculated.Circling) {
    if (negative(calculated.CruiseStartTime)) {
      calculated.CruiseStartLocation = Basic().Location;
      calculated.CruiseStartAlt = Basic().NavAltitude;
      calculated.CruiseStartTime = Basic().Time;
    } else {
      fixed DistanceFlown = Distance(Basic().Location,
                                     calculated.CruiseStartLocation);
      calculated.CruiseLD =
          UpdateLD(calculated.CruiseLD, DistanceFlown,
                   calculated.CruiseStartAlt - Basic().NavAltitude,
                   fixed_half);
    }
  }
}

/**
 * Reads the current terrain height
 */
void
GlideComputerAirData::TerrainHeight()
{
  const MoreData &basic = Basic();
  TERRAIN_ALT_INFO &calculated = SetCalculated();

  if (!basic.LocationAvailable || terrain == NULL) {
    calculated.TerrainValid = false;
    calculated.TerrainAlt = fixed_zero;
    calculated.AltitudeAGLValid = false;
    calculated.AltitudeAGL = fixed_zero;
    return;
  }

  short Alt = terrain->GetTerrainHeight(basic.Location);
  if (RasterBuffer::is_special(Alt)) {
    if (RasterBuffer::is_water(Alt))
      /* assume water is 0m MSL; that's the best guess */
      Alt = 0;
    else {
      calculated.TerrainValid = false;
      calculated.TerrainAlt = fixed_zero;
      calculated.AltitudeAGLValid = false;
      calculated.AltitudeAGL = fixed_zero;
      return;
    }
  }

  calculated.TerrainValid = true;
  calculated.TerrainAlt = fixed(Alt);
  calculated.AltitudeAGL = basic.NavAltitude - calculated.TerrainAlt;
  calculated.AltitudeAGLValid = true;
}

/**
 * 1. Detects time retreat and calls ResetFlight if GPS lost
 * 2. Detects change in replay status and calls ResetFlight if so
 * 3. Calls DetectStartTime and saves the time of flight
 * @return true as default, false if something is wrong in time
 */
bool
GlideComputerAirData::FlightTimes()
{
  if (Basic().gps.Replay != LastBasic().gps.Replay)
    // reset flight before/after replay logger
    ResetFlight(Basic().gps.Replay);

  if (Basic().time_available && time_retreated()) {
    // 20060519:sgi added (Basic().Time != 0) due to always return here
    // if no GPS time available
    if (Basic().LocationAvailable)
      // Reset statistics.. (probably due to being in IGC replay mode)
      ResetFlight(false);

    return false;
  }

  FlightState(SettingsComputer().glide_polar_task);
  TakeoffLanding();

  return true;
}

void
GlideComputerAirData::ProcessIdle()
{
  if (airspace_clock.check_advance(Basic().Time)
      && SettingsComputer().airspace.enable_warnings)
    AirspaceWarning();
}

void
GlideComputerAirData::FlightState(const GlidePolar& glide_polar)
{
  const NMEA_INFO &basic = Basic();
  DERIVED_INFO &calculated = SetCalculated();

  if (time_retreated())
    calculated.flight.flying_state_reset();

  // GPS not lost
  if (!basic.LocationAvailable)
    return;

  // Speed too high for being on the ground
  const fixed speed = basic.AirspeedAvailable
    ? std::max(basic.TrueAirspeed, basic.GroundSpeed)
    : basic.GroundSpeed;

  if (speed > glide_polar.GetVTakeoff() ||
      (calculated.AltitudeAGLValid && calculated.AltitudeAGL > fixed(300))) {
    calculated.flight.flying_state_moving(basic.Time);
  } else {
    calculated.flight.flying_state_stationary(basic.Time);
  }
}

/**
 * Detects takeoff and landing events
 */
void
GlideComputerAirData::TakeoffLanding()
{
  if (Calculated().flight.Flying && !LastCalculated().flight.Flying)
    OnTakeoff();
  else if (!Calculated().flight.Flying && LastCalculated().flight.Flying)
    OnLanding();
}

void
GlideComputerAirData::OnLanding()
{
  // JMWX  restore data calculated at finish so
  // user can review flight as at finish line

  if (Calculated().common_stats.task_finished)
    RestoreFinish();
}

void
GlideComputerAirData::OnTakeoff()
{
  // reset stats on takeoff
  ResetFlight();

  // save stats in case we never finish
  SaveFinish();
}

void
GlideComputerAirData::AirspaceWarning()
{
  if (!time_advanced())
    return;

  airspace_database.set_flight_levels(SettingsComputer().pressure);

  AirspaceActivity day (Calculated().local_date_time.day_of_week);
  airspace_database.set_activity(day);

  const AIRCRAFT_STATE as = ToAircraftState(Basic(), Calculated());
  if (m_airspace.update_warning(as, Calculated().Circling, (unsigned)iround(time_delta())))
    SetCalculated().airspace_warnings.latest.Update(Basic().clock);
}

void
GlideComputerAirData::OnSwitchClimbMode(bool isclimb, bool left)
{
  rotaryLD.init(SettingsComputer());

  // Tell the windanalyser of the new flight mode
  if (SettingsComputer().AutoWindMode & D_AUTOWIND_CIRCLING)
    windanalyser.slot_newFlightMode(Basic(), Calculated(), left, 0);
}

/**
 * Calculate the circling time percentage and call the thermal band calculation
 * @param Rate Current turn rate
 */
void
GlideComputerAirData::PercentCircling(const fixed Rate)
{
  DERIVED_INFO &calculated = SetCalculated();

  WorkingBand();

  // TODO accuracy: TB: this would only work right if called every ONE second!

  // JMW circling % only when really circling,
  // to prevent bad stats due to flap switches and dolphin soaring

  // if (Circling)
  if (calculated.Circling && (Rate > MinTurnRate)) {
    // Add one second to the circling time
    // timeCircling += (Basic->Time-LastTime);
    calculated.timeCircling += fixed_one;

    // Add the Vario signal to the total climb height
    calculated.TotalHeightClimb += Basic().GPSVario;

    // call ThermalBand function here because it is then explicitly
    // tied to same condition as %circling calculations
    ThermalBand();
  } else {
    // Add one second to the cruise time
    // timeCruising += (Basic->Time-LastTime);
    calculated.timeCruising += fixed_one;
  }

  // Calculate the circling percentage
  if (calculated.timeCruising + calculated.timeCircling > fixed_one)
    calculated.PercentCircling = 100 * calculated.timeCircling /
        (calculated.timeCruising + calculated.timeCircling);
  else
    calculated.PercentCircling = fixed_zero;
}

/**
 * Calculates the turn rate
 */
void
GlideComputerAirData::TurnRate()
{
  const NMEA_INFO &basic = Basic();
  DERIVED_INFO &calculated = SetCalculated();

  // Calculate turn rate

  if (!basic.time_available || !LastBasic().time_available ||
      !calculated.flight.Flying) {
    calculated.TurnRate = fixed_zero;
    calculated.TurnRateWind = fixed_zero;
    return;
  }

  // Calculate time passed since last calculation
  if (!time_advanced())
    return;

  const fixed dT = time_delta();

  calculated.TurnRate =
    (basic.track - LastBasic().track).as_delta().value_degrees() / dT;
  calculated.TurnRateWind =
    (calculated.Heading - LastCalculated().Heading).as_delta().value_degrees() / dT;
}

/**
 * Calculates the turn rate and the derived features.
 * Determines the current flight mode (cruise/circling).
 */
void
GlideComputerAirData::Turning()
{
  DERIVED_INFO &calculated = SetCalculated();

  // You can't be circling unless you're flying
  if (!calculated.flight.Flying || !time_advanced())
    return;

  // JMW limit rate to 50 deg per second otherwise a big spike
  // will cause spurious lock on circling for a long time
  fixed Rate = max(fixed(-50), min(fixed(50), calculated.TurnRate));

  // average rate, to detect essing
  // TODO: use rotary buffer
  static fixed rate_history[60];
  fixed rate_ave = fixed_zero;
  for (int i = 59; i > 0; i--) {
    rate_history[i] = rate_history[i - 1];
    rate_ave += rate_history[i];
  }
  rate_history[0] = Rate;
  rate_ave /= 60;

  // Make the turn rate more smooth using the LowPassFilter
  Rate = LowPassFilter(LastCalculated().SmoothedTurnRate, Rate, fixed(0.3));
  calculated.SmoothedTurnRate = Rate;

  // Determine which direction we are circling
  bool LEFT = false;
  if (negative(Rate)) {
    LEFT = true;
    Rate *= -1;
  }

  // Calculate circling time percentage and call thermal band calculation
  PercentCircling(Rate);

  // Force cruise or climb mode if external device says so
  bool forcecruise = false;
  bool forcecircling = false;
  if (SettingsComputer().EnableExternalTriggerCruise && !Basic().gps.Replay) {
    switch (Basic().SwitchState.FlightMode) {
    case SWITCH_INFO::MODE_UNKNOWN:
      forcecircling = false;
      forcecruise = false;
      break;

    case SWITCH_INFO::MODE_CIRCLING:
      forcecircling = true;
      forcecruise = false;
      break;

    case SWITCH_INFO::MODE_CRUISE:
      forcecircling = false;
      forcecruise = true;
      break;
    }
  }

  switch (calculated.TurnMode) {
  case CRUISE:
    // If (in cruise mode and beginning of circling detected)
    if ((Rate >= MinTurnRate) || (forcecircling)) {
      // Remember the start values of the turn
      calculated.TurnStartTime = Basic().Time;
      calculated.TurnStartLocation = Basic().Location;
      calculated.TurnStartAltitude = Basic().NavAltitude;
      calculated.TurnStartEnergyHeight = Basic().EnergyHeight;
      calculated.TurnMode = WAITCLIMB;
    }
    if (!forcecircling)
      break;

  case WAITCLIMB:
    if (forcecruise) {
      calculated.TurnMode = CRUISE;
      break;
    }
    if ((Rate >= MinTurnRate) || (forcecircling)) {
      if (((Basic().Time - calculated.TurnStartTime) > CruiseClimbSwitch)
          || forcecircling) {
        // yes, we are certain now that we are circling
        calculated.Circling = true;

        // JMW Transition to climb
        calculated.TurnMode = CLIMB;

        // Remember the start values of the climbing period
        calculated.ClimbStartLocation = calculated.TurnStartLocation;
        calculated.ClimbStartAlt = calculated.TurnStartAltitude
            + calculated.TurnStartEnergyHeight;
        calculated.ClimbStartTime = calculated.TurnStartTime;

        // consider code: InputEvents GCE - Move this to InputEvents
        // Consider a way to take the CircleZoom and other logic
        // into InputEvents instead?
        // JMW: NO.  Core functionality must be built into the
        // main program, unable to be overridden.
        OnSwitchClimbMode(true, LEFT);
      }
    } else {
      // nope, not turning, so go back to cruise
      calculated.TurnMode = CRUISE;
    }
    break;

  case CLIMB:
    if ((Rate < MinTurnRate) || (forcecruise)) {
      // Remember the end values of the turn
      calculated.TurnStartTime = Basic().Time;
      calculated.TurnStartLocation = Basic().Location;
      calculated.TurnStartAltitude = Basic().NavAltitude;
      calculated.TurnStartEnergyHeight = Basic().EnergyHeight;

      // JMW Transition to cruise, due to not properly turning
      calculated.TurnMode = WAITCRUISE;
    }
    if (!forcecruise)
      break;

  case WAITCRUISE:
    if (forcecircling) {
      calculated.TurnMode = CLIMB;
      break;
    }
    if((Rate < MinTurnRate) || forcecruise) {
      if (((Basic().Time - calculated.TurnStartTime) > ClimbCruiseSwitch)
          || forcecruise) {
        // yes, we are certain now that we are cruising again
        calculated.Circling = false;

        // Transition to cruise
        calculated.TurnMode = CRUISE;
        calculated.CruiseStartLocation = calculated.TurnStartLocation;
        calculated.CruiseStartAlt = calculated.TurnStartAltitude;
        calculated.CruiseStartTime = calculated.TurnStartTime;

        OnSwitchClimbMode(false, LEFT);
      }
    } else {
      // nope, we are circling again
      // JMW Transition back to climb, because we are turning again
      calculated.TurnMode = CLIMB;
    }
    break;

  default:
    // error, go to cruise
    calculated.TurnMode = CRUISE;
  }
}

void
GlideComputerAirData::ThermalSources()
{
  const DERIVED_INFO &calculated = Calculated();
  THERMAL_LOCATOR_INFO &thermal_locator = SetCalculated().thermal_locator;

  if (!thermal_locator.estimate_valid ||
      !calculated.last_thermal.IsDefined())
    return;

  if (calculated.wind.norm / calculated.last_thermal.lift_rate > fixed(10.0)) {
    // thermal strength is so weak compared to wind that source estimate
    // is unlikely to be reliable, so don't calculate or remember it
    return;
  }

  GeoPoint ground_location;
  fixed ground_altitude = fixed_minus_one;
  EstimateThermalBase(thermal_locator.estimate_location,
                      Basic().NavAltitude,
                      calculated.last_thermal.lift_rate,
                      calculated.wind,
                      ground_location,
                      ground_altitude);

  if (positive(ground_altitude)) {
    THERMAL_SOURCE_INFO &source =
      thermal_locator.AllocateSource(Basic().Time);

    source.LiftRate = calculated.last_thermal.lift_rate;
    source.Location = ground_location;
    source.GroundHeight = ground_altitude;
    source.Time = Basic().Time;
  }
}

void
GlideComputerAirData::LastThermalStats()
{
  DERIVED_INFO &calculated = SetCalculated();

  if (calculated.Circling != false ||
      LastCalculated().Circling != true ||
      !positive(calculated.ClimbStartTime))
    return;

  fixed ThermalTime = calculated.CruiseStartTime - calculated.ClimbStartTime;
  if (ThermalTime < THERMAL_TIME_MIN)
    return;

  fixed ThermalGain = calculated.CruiseStartAlt
    + Basic().EnergyHeight - calculated.ClimbStartAlt;
  if (!positive(ThermalGain))
    return;

  calculated.last_thermal.start_time = calculated.ClimbStartTime;
  calculated.last_thermal.end_time = calculated.CruiseStartTime;
  calculated.last_thermal.gain = ThermalGain;
  calculated.last_thermal.duration = ThermalTime;
  calculated.last_thermal.CalculateLiftRate();

  if (calculated.LastThermalAverageSmooth == fixed_zero)
    calculated.LastThermalAverageSmooth =
        calculated.last_thermal.lift_rate;
  else
    calculated.LastThermalAverageSmooth =
        LowPassFilter(calculated.LastThermalAverageSmooth,
                      calculated.last_thermal.lift_rate, fixed(0.3));

  OnDepartedThermal();
}

void
GlideComputerAirData::OnDepartedThermal()
{
  ThermalSources();
}

void
GlideComputerAirData::WorkingBand()
{
  const DERIVED_INFO &calculated = Calculated();
  ThermalBandInfo &tbi = SetCalculated().thermal_band;

  const fixed h_safety = SettingsComputer().route_planner.safety_height_terrain +
<<<<<<< HEAD
    calculated.TerrainBase;
=======
    Calculated().GetTerrainBaseFallback();
>>>>>>> 5f6da8bf

  tbi.working_band_height = Basic().TEAltitude - h_safety;
  if (negative(tbi.working_band_height)) {
    tbi.working_band_fraction = fixed_zero;
    return;
  }

  const fixed max_height = calculated.thermal_band.MaxThermalHeight;
  if (positive(max_height))
    tbi.working_band_fraction = tbi.working_band_height / max_height;
  else
    tbi.working_band_fraction = fixed_one;

  tbi.working_band_ceiling = std::max(max_height + h_safety,
                                      Basic().TEAltitude);
}

void
GlideComputerAirData::ThermalBand()
{
  if (!time_advanced())
    return;

  // JMW TODO accuracy: Should really work out dt here,
  //           but i'm assuming constant time steps

  ThermalBandInfo &tbi = SetCalculated().thermal_band;

  const fixed dheight = tbi.working_band_height;

  if (!positive(dheight))
    return; // nothing to do.

  if (tbi.MaxThermalHeight == fixed_zero)
    tbi.MaxThermalHeight = dheight;

  // only do this if in thermal and have been climbing
  if ((!Calculated().Circling) || negative(Calculated().Average30s))
    return;

  tbi.Add(dheight, Basic().BruttoVario);
}

void
GlideComputerAirData::ProcessSun()
{
  if (!Basic().LocationAvailable)
    return;

  DERIVED_INFO &calculated = SetCalculated();

  SunEphemeris sun;
  sun.CalcSunTimes(Basic().Location, Basic().DateTime,
                   fixed(GetUTCOffset()) / 3600);
  calculated.TimeSunset = fixed(sun.TimeOfSunSet);
  calculated.SunAzimuth = sun.Azimuth;
}<|MERGE_RESOLUTION|>--- conflicted
+++ resolved
@@ -938,11 +938,7 @@
   ThermalBandInfo &tbi = SetCalculated().thermal_band;
 
   const fixed h_safety = SettingsComputer().route_planner.safety_height_terrain +
-<<<<<<< HEAD
-    calculated.TerrainBase;
-=======
     Calculated().GetTerrainBaseFallback();
->>>>>>> 5f6da8bf
 
   tbi.working_band_height = Basic().TEAltitude - h_safety;
   if (negative(tbi.working_band_height)) {
