--- conflicted
+++ resolved
@@ -53,24 +53,14 @@
   const Angle a5 = Angle::Degrees(fixed(5));
   switch (keycode) {
   case ibkUp:
-<<<<<<< HEAD
-  case ibkLeft:
+  case ibkRight:
     device_blackboard->SetTrack(
-=======
-  case ibkRight:
-    device_blackboard.SetTrack(
->>>>>>> a5c4a305
         XCSoarInterface::Basic().track + a5);
     return true;
 
   case ibkDown:
-<<<<<<< HEAD
-  case ibkRight:
+  case ibkLeft:
     device_blackboard->SetTrack(
-=======
-  case ibkLeft:
-    device_blackboard.SetTrack(
->>>>>>> a5c4a305
         XCSoarInterface::Basic().track - a5);
     return true;
 
