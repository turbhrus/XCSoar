--- conflicted
+++ resolved
@@ -362,15 +362,9 @@
     canvas.SetTextColor(COLOR_GRAY);
 
   { // name, altitude info
-<<<<<<< HEAD
-    _sntprintf(buffer, ARRAY_SIZE(buffer), _T("%s %s"),
-               airspace.GetName(),
-               AirspaceFormatter::GetClass(airspace));
-=======
     StringFormat(buffer, ARRAY_SIZE(buffer), _T("%s %s"),
                  airspace.GetName(),
                  AirspaceFormatter::GetClass(airspace));
->>>>>>> 05192013
 
     canvas.DrawClippedText(paint_rc.left + left0,
                            paint_rc.top + Layout::Scale(text_top),
