--- conflicted
+++ resolved
@@ -92,7 +92,20 @@
 }
 
 static void
-<<<<<<< HEAD
+ComputeTrack(NMEA_INFO &basic, const NMEA_INFO &last)
+{
+  if (basic.track_available || !basic.LocationAvailable ||
+      !last.LocationAvailable)
+    return;
+
+  fixed distance;
+  Angle bearing;
+  last.Location.distance_bearing(basic.Location, distance, bearing);
+  if (distance >= fixed_one)
+    basic.track = bearing;
+}
+
+static void
 ComputeGroundSpeed(NMEA_INFO &basic, const NMEA_INFO &last)
 {
   if (basic.GroundSpeedAvailable)
@@ -108,19 +121,6 @@
 
   fixed d = basic.Location.distance(last.Location);
   basic.GroundSpeed = d / t;
-=======
-ComputeTrack(NMEA_INFO &basic, const NMEA_INFO &last)
-{
-  if (basic.track_available || !basic.LocationAvailable ||
-      !last.LocationAvailable)
-    return;
-
-  fixed distance;
-  Angle bearing;
-  last.Location.distance_bearing(basic.Location, distance, bearing);
-  if (distance >= fixed_one)
-    basic.track = bearing;
->>>>>>> 0359ddc1
 }
 
 /**
@@ -176,16 +176,10 @@
                        const DERIVED_INFO &calculated,
                        const SETTINGS_COMPUTER &settings_computer)
 {
-<<<<<<< HEAD
-  ComputeGroundSpeed(data, last);
-
-  if (data.Time > last.Time)
-    ComputeDynamics(data, calculated);
-=======
   if (data.Time <= last.Time)
     return;
 
   ComputeTrack(data, last);
+  ComputeGroundSpeed(data, last);
   ComputeDynamics(data, calculated);
->>>>>>> 0359ddc1
 }