--- conflicted
+++ resolved
@@ -189,7 +189,6 @@
 {
   InitialiseLogFonts();
 
-<<<<<<< HEAD
   Title.Set(LogTitle);
   CDI.Set(LogCDI);
   MapLabel.Set(LogMapLabel);
@@ -197,18 +196,11 @@
   Map.Set(LogMap);
   MapBold.Set(LogMapBold);
   monospace.Set(log_monospace);
-=======
-  Title.set(LogTitle);
-  CDI.set(LogCDI);
-  MapLabel.set(LogMapLabel);
-  MapLabelImportant.set(LogMapLabelImportant);
-  Map.set(LogMap);
-  MapBold.set(LogMapBold);
-
-  return Title.defined() && CDI.defined() &&
-    MapLabel.defined() && MapLabelImportant.defined() &&
-    Map.defined() && MapBold.defined();
->>>>>>> 5e117673
+
+  return Title.IsDefined() && CDI.IsDefined() &&
+    MapLabel.IsDefined() && MapLabelImportant.IsDefined() &&
+    Map.IsDefined() && MapBold.IsDefined() &&
+    monospace.IsDefined();
 }
 
 void
