/*
Copyright_License {

  XCSoar Glide Computer - http://www.xcsoar.org/
  Copyright (C) 2000-2011 The XCSoar Project
  A detailed list of copyright holders can be found in the file "AUTHORS".

  This program is free software; you can redistribute it and/or
  modify it under the terms of the GNU General Public License
  as published by the Free Software Foundation; either version 2
  of the License, or (at your option) any later version.

  This program is distributed in the hope that it will be useful,
  but WITHOUT ANY WARRANTY; without even the implied warranty of
  MERCHANTABILITY or FITNESS FOR A PARTICULAR PURPOSE.  See the
  GNU General Public License for more details.

  You should have received a copy of the GNU General Public License
  along with this program; if not, write to the Free Software
  Foundation, Inc., 59 Temple Place - Suite 330, Boston, MA  02111-1307, USA.
}
*/

#include "Screen/EditWindow.hpp"
#include "Screen/Canvas.hpp"
#include "Screen/Features.hpp"

void
EditWindow::set(ContainerWindow &parent, PixelScalar left, PixelScalar top,
                UPixelScalar width, UPixelScalar height,
                const EditWindowStyle style)
{
  read_only = style.is_read_only;

  Window::set(&parent, left, top, width, height, style);
}

void
EditWindow::on_paint(Canvas &canvas)
{
<<<<<<< HEAD
  PixelRect rc = { 2, 2, PixelScalar(canvas.get_width() - 4),
                   PixelScalar(canvas.get_height() - 4) };
=======
  PixelRect rc = {
    2, 2, PixelScalar(canvas.get_width() - 4),
    PixelScalar(canvas.get_height() - 4),
  };
>>>>>>> a5c4a305

  if (is_enabled()) {
    if (is_read_only())
      canvas.clear(Color(0xe0, 0xe0, 0xe0));
    else
      canvas.ClearWhite();
    canvas.SetTextColor(COLOR_BLACK);
  } else {
    canvas.clear(COLOR_LIGHT_GRAY);
    canvas.SetTextColor(COLOR_DARK_GRAY);
  }

  canvas.DrawOutlineRectangle(0, 0, canvas.get_width() - 1,
                           canvas.get_height() - 1, COLOR_BLACK);

  if (value.empty())
    return;

  canvas.SetBackgroundTransparent();

  if (have_clipping() || (get_text_style() & DT_WORDBREAK) != 0)
    canvas.formatted_text(&rc, value.c_str(), get_text_style());
  else
    canvas.TextAutoClipped(rc.left, rc.top, value.c_str());
}<|MERGE_RESOLUTION|>--- conflicted
+++ resolved
@@ -38,15 +38,10 @@
 void
 EditWindow::on_paint(Canvas &canvas)
 {
-<<<<<<< HEAD
-  PixelRect rc = { 2, 2, PixelScalar(canvas.get_width() - 4),
-                   PixelScalar(canvas.get_height() - 4) };
-=======
   PixelRect rc = {
     2, 2, PixelScalar(canvas.get_width() - 4),
     PixelScalar(canvas.get_height() - 4),
   };
->>>>>>> a5c4a305
 
   if (is_enabled()) {
     if (is_read_only())
