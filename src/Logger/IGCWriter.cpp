/*
Copyright_License {

  XCSoar Glide Computer - http://www.xcsoar.org/
  Copyright (C) 2000-2011 The XCSoar Project
  A detailed list of copyright holders can be found in the file "AUTHORS".

  This program is free software; you can redistribute it and/or
  modify it under the terms of the GNU General Public License
  as published by the Free Software Foundation; either version 2
  of the License, or (at your option) any later version.

  This program is distributed in the hope that it will be useful,
  but WITHOUT ANY WARRANTY; without even the implied warranty of
  MERCHANTABILITY or FITNESS FOR A PARTICULAR PURPOSE.  See the
  GNU General Public License for more details.

  You should have received a copy of the GNU General Public License
  along with this program; if not, write to the Free Software
  Foundation, Inc., 59 Temple Place - Suite 330, Boston, MA  02111-1307, USA.
}
*/

#include "Logger/IGCWriter.hpp"
#include "IO/TextWriter.hpp"
#include "NMEA/Info.hpp"
#include "Version.hpp"
#include "Compatibility/string.h"

#include <assert.h>

#ifdef _UNICODE
#include <windows.h>
#endif

const IGCWriter::Fix &
IGCWriter::Fix::operator=(const NMEAInfo &gps_info)
{
  location = gps_info.location;
  altitude_gps = (int)gps_info.gps_altitude;
  initialized = true;

  return *this;
}

static char *
igc_format_location(char *buffer, const GeoPoint &location)
{
  char latitude_suffix = negative(location.latitude.Native())
    ? 'S' : 'N';
  unsigned latitude =
    (unsigned)uround(fabs(location.latitude.Degrees() * 60000));

  char longitude_suffix = negative(location.longitude.Native())
    ? 'W' : 'E';
  unsigned longitude =
    (unsigned)uround(fabs(location.longitude.Degrees() * 60000));

  sprintf(buffer, "%02u%05u%c%03u%05u%c",
          latitude / 60000, latitude % 60000, latitude_suffix,
          longitude / 60000, longitude % 60000, longitude_suffix);

  return buffer + strlen(buffer);
}

IGCWriter::IGCWriter(const TCHAR *_path, const NMEAInfo &gps_info)
  :simulator(gps_info.connected && !gps_info.gps.real)
{
  _tcscpy(path, _path);

  frecord.Reset();
  last_valid_point.initialized = false;

  if (!simulator)
    grecord.Initialize();
}

bool
IGCWriter::Flush()
{
  if (buffer.IsEmpty())
    return true;

  TextWriter writer(path, true);
  if (writer.error())
    return false;

  for (unsigned i = 0; i < buffer.Length(); ++i) {
    if (!writer.writeln(buffer[i]))
      return false;

    grecord.AppendRecordToBuffer(buffer[i]);
  }

  if (!writer.flush())
    return false;

  buffer.Clear();
  return true;
}

void
IGCWriter::Finish(const NMEAInfo &gps_info)
{
  if (gps_info.connected && !gps_info.gps.real)
    simulator = true;

  Flush();
}

static void
clean(char *p)
{
  for (; *p != 0; ++p)
    if (!GRecord::IsValidIGCChar(*p))
      *p = ' ';
}

bool
IGCWriter::WriteLine(const char *line)
{
<<<<<<< HEAD
  if (buffer.IsFull() && !Flush())
=======
  assert(strchr(line, '\r') == NULL);
  assert(strchr(line, '\n') == NULL);

  if (buffer.full() && !flush())
>>>>>>> f246095e
    return false;

  assert(!buffer.IsFull());

  char *dest = buffer.Append();
  strncpy(dest, line, MAX_IGC_BUFF);
  dest[MAX_IGC_BUFF - 1] = '\0';

  clean(dest);

  return true;
}

bool
IGCWriter::WriteLine(const char *a, const TCHAR *b)
{
  size_t a_length = strlen(a);
  size_t b_length = _tcslen(b);
  char buffer[a_length + b_length * 4 + 1];
  memcpy(buffer, a, a_length);

#ifdef _UNICODE
  if (b_length > 0) {
    int len = ::WideCharToMultiByte(CP_ACP, 0, b, b_length,
                                    buffer + a_length, b_length * 4,
                                    NULL, NULL);
    if (len <= 0)
      return false;

    a_length += len;
  }

  buffer[a_length] = 0;
#else
  memcpy(buffer + a_length, b, b_length + 1);
#endif

  return WriteLine(buffer);
}

void
IGCWriter::WriteHeader(const BrokenDateTime &DateTime,
                       const TCHAR *pilot_name, const TCHAR *aircraft_model,
                       const TCHAR *aircraft_registration,
                       const TCHAR *strAssetNumber, const TCHAR *driver_name)
{
  /*
   * HFDTE141203  <- should be UTC, same as time in filename
   * HFFXA100
   * HFPLTPILOT:JOHN WHARINGTON
   * HFGTYGLIDERTYPE:LS 3
   * HFGIDGLIDERID:VH-WUE
   * HFDTM100GPSDATUM:WGS84
   * HFRFWFIRMWAREVERSION:3.6
   * HFRHWHARDWAREVERSION:3.4
   * HFFTYFR TYPE:GARRECHT INGENIEURGESELLSCHAFT,VOLKSLOGGER 1.0
   * HFCIDCOMPETITIONID:WUE
   * HFCCLCOMPETITIONCLASS:FAI
   */

  assert(DateTime.Plausible());

  char buffer[100];

  // Flight recorder ID number MUST go first..
  sprintf(buffer, "AXCS%c%c%c",
          (char)strAssetNumber[0],
          (char)strAssetNumber[1],
          (char)strAssetNumber[2]);
  WriteLine(buffer);

  sprintf(buffer, "HFDTE%02u%02u%02u",
          DateTime.day, DateTime.month, DateTime.year % 100);
  WriteLine(buffer);

  if (!simulator)
    WriteLine(GetHFFXARecord());

  WriteLine("HFPLTPILOT:", pilot_name);
  WriteLine("HFGTYGLIDERTYPE:", aircraft_model);
  WriteLine("HFGIDGLIDERID:", aircraft_registration);
  WriteLine("HFFTYFR TYPE:XCSOAR,XCSOAR ", XCSoar_VersionStringOld);
  WriteLine("HFGPS: ", driver_name);

  WriteLine("HFDTM100Datum: WGS-84");

  if (!simulator)
    WriteLine(GetIRecord());
}

void
IGCWriter::StartDeclaration(const BrokenDateTime &FirstDateTime,
                            const int number_of_turnpoints)
{
  assert(FirstDateTime.Plausible());

  // IGC GNSS specification 3.6.1
  char buffer[100];
  sprintf(buffer, "C%02u%02u%02u%02u%02u%02u0000000000%02d",
          // DD  MM  YY  HH  MM  SS  DD  MM  YY IIII TT
          FirstDateTime.day,
          FirstDateTime.month,
          FirstDateTime.year % 100,
          FirstDateTime.hour,
          FirstDateTime.minute,
          FirstDateTime.second,
          number_of_turnpoints - 2);

  WriteLine(buffer);

  // takeoff line
  // IGC GNSS specification 3.6.3
  WriteLine("C00000000N000000000ETAKEOFF");
}

void
IGCWriter::EndDeclaration(void)
{
  // TODO bug: this is causing problems with some analysis software
  // maybe it's because the date and location fields are bogus
  WriteLine("C00000000N000000000ELANDING");
}

void
IGCWriter::AddDeclaration(const GeoPoint &location, const TCHAR *ID)
{
  char szCRecord[500];
  char IDString[MAX_PATH];
  int i;

  TCHAR tmpstring[MAX_PATH];
  _tcscpy(tmpstring, ID);
  _tcsupr(tmpstring);
  for (i = 0; i < (int)_tcslen(tmpstring); i++)
    IDString[i] = (char)tmpstring[i];

  IDString[i] = '\0';

  char *p = szCRecord;
  *p++ = 'C';
  p = igc_format_location(p, location);
  strcpy(p, IDString);

  WriteLine(szCRecord);
}

void
IGCWriter::LoggerNote(const TCHAR *text)
{
  WriteLine("LPLT", text);
}

/**
 * Applies range checks to the specified altitude value and converts
 * it to an integer suitable for printing in the IGC file.
 */
static int
normalize_igc_altitude(int value)
{
  if (value < -9999)
    /* for negative values, there are only 4 characters left (after
       the minus sign), and besides that, IGC does not support a
       journey towards the center of the earth */
    return -9999;

  if (value >= 99999)
    /* hooray, new world record! .. or just some invalid value; we
       have only 5 characters for the altitude, so we must clip it at
       99999 */
    return 99999;

  return value;
}

void
IGCWriter::LogPoint(const NMEAInfo& gps_info)
{
  char szBRecord[500];
  int iSIU = GetSIU(gps_info);
  fixed dEPE = GetEPE(gps_info);
  Fix p;

  char IsValidFix;

  // if at least one GPS fix comes from the simulator, disable signing
  if (gps_info.connected && !gps_info.gps.real)
    simulator = true;

  if (!simulator) {
    const char *f_record_line = frecord.Update(gps_info.gps,
                                               gps_info.date_time_utc,
                                               gps_info.time,
                                               !gps_info.location_available);
    if (f_record_line != NULL)
      WriteLine(f_record_line);
  }

  if (!last_valid_point.initialized &&
      ((gps_info.gps_altitude < fixed(-100))
       || (gps_info.baro_altitude < fixed(-100))
          || !gps_info.location_available))
    return;


  if (!gps_info.location_available) {
    IsValidFix = 'V'; // invalid
    p = last_valid_point;
  } else {
    IsValidFix = 'A'; // Active
    // save last active fix location
    p = last_valid_point = gps_info;
  }

  char *q = szBRecord;
  sprintf(q, "B%02d%02d%02d",
          gps_info.date_time_utc.hour, gps_info.date_time_utc.minute,
          gps_info.date_time_utc.second);
  q += strlen(q);

  q = igc_format_location(q, p.location);

  sprintf(q, "%c%05d%05d%03d%02d",
          IsValidFix,
          normalize_igc_altitude(gps_info.baro_altitude_available
                                 ? (int)gps_info.baro_altitude
                                 /* fall back to GPS altitude */
                                 : p.altitude_gps),
          normalize_igc_altitude(p.altitude_gps),
          (int)dEPE, iSIU);

  WriteLine(szBRecord);
}

void
IGCWriter::LogEvent(const NMEAInfo &gps_info, const char *event)
{
  char szBRecord[30];
  sprintf(szBRecord,"E%02d%02d%02d%s",
          gps_info.date_time_utc.hour, gps_info.date_time_utc.minute,
          gps_info.date_time_utc.second, event);

  WriteLine(szBRecord);
  // tech_spec_gnss.pdf says we need a B record immediately after an E record
  LogPoint(gps_info);
}

void
IGCWriter::Sign()
{
  if (simulator)
    return;

  // buffer is appended w/ each igc file write
  grecord.FinalizeBuffer();
  // read record built by individual file writes
  char OldGRecordBuff[MAX_IGC_BUFF];
  grecord.GetDigest(OldGRecordBuff);

  // now calc from whats in the igc file on disk
  grecord.Initialize();
  grecord.SetFileName(path);
  grecord.LoadFileToBuffer();
  grecord.FinalizeBuffer();
  char NewGRecordBuff[MAX_IGC_BUFF];
  grecord.GetDigest(NewGRecordBuff);

  bool bFileValid = strcmp(OldGRecordBuff, NewGRecordBuff) == 0;
  grecord.AppendGRecordToFile(bFileValid);
}<|MERGE_RESOLUTION|>--- conflicted
+++ resolved
@@ -119,14 +119,10 @@
 bool
 IGCWriter::WriteLine(const char *line)
 {
-<<<<<<< HEAD
-  if (buffer.IsFull() && !Flush())
-=======
   assert(strchr(line, '\r') == NULL);
   assert(strchr(line, '\n') == NULL);
 
-  if (buffer.full() && !flush())
->>>>>>> f246095e
+  if (buffer.IsFull() && !Flush())
     return false;
 
   assert(!buffer.IsFull());
