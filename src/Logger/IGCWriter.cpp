--- conflicted
+++ resolved
@@ -164,18 +164,11 @@
 }
 
 void
-<<<<<<< HEAD
 IGCWriter::WriteHeader(const BrokenDateTime &DateTime,
                        const TCHAR *pilot_name, const TCHAR *aircraft_model,
                        const TCHAR *aircraft_registration,
+                       const TCHAR *competition_id,
                        const TCHAR *strAssetNumber, const TCHAR *driver_name)
-=======
-IGCWriter::header(const BrokenDateTime &DateTime,
-                  const TCHAR *pilot_name, const TCHAR *aircraft_model,
-                  const TCHAR *aircraft_registration,
-                  const TCHAR *competition_id,
-                  const TCHAR *strAssetNumber, const TCHAR *driver_name)
->>>>>>> 842106e4
 {
   /*
    * HFDTE141203  <- should be UTC, same as time in filename
@@ -209,20 +202,12 @@
   if (!simulator)
     WriteLine(GetHFFXARecord());
 
-<<<<<<< HEAD
   WriteLine("HFPLTPILOT:", pilot_name);
   WriteLine("HFGTYGLIDERTYPE:", aircraft_model);
   WriteLine("HFGIDGLIDERID:", aircraft_registration);
+  WriteLine("HFCIDCOMPETITIONID:", competition_id);
   WriteLine("HFFTYFR TYPE:XCSOAR,XCSOAR ", XCSoar_VersionStringOld);
   WriteLine("HFGPS: ", driver_name);
-=======
-  write_tstring("HFPLTPILOT:", pilot_name);
-  write_tstring("HFGTYGLIDERTYPE:", aircraft_model);
-  write_tstring("HFGIDGLIDERID:", aircraft_registration);
-  write_tstring("HFCIDCOMPETITIONID:", competition_id);
-  write_tstring("HFFTYFR TYPE:XCSOAR,XCSOAR ", XCSoar_VersionStringOld);
-  write_tstring("HFGPS: ", driver_name);
->>>>>>> 842106e4
 
   WriteLine("HFDTM100Datum: WGS-84");
 
