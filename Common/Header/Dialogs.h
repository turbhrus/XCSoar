--- conflicted
+++ resolved
@@ -42,12 +42,7 @@
 #include <tchar.h>
 
 struct GEOPOINT;
-<<<<<<< HEAD
-class ContainerWindow;
-=======
-struct WAYPOINT;
 class SingleWindow;
->>>>>>> ce48794a
 class WndProperty;
 class Waypoint;
 class Waypoints;
