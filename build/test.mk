--- conflicted
+++ resolved
@@ -59,15 +59,10 @@
 	TestRadixTree TestGeoBounds TestGeoClip \
 	TestLogger TestDriver \
 	TestWayPointFile TestThermalBase \
-<<<<<<< HEAD
+	test_load_task \
 	TestColorRamp TestGeoPoint TestDiffFilter \
 	TestFileUtil TestPolars \
 	test_replay_task TestProjection TestFlatPoint TestFlatLine TestFlatGeoPoint
-=======
-	test_load_task \
-	TestColorRamp \
-	test_replay_task TestProjection
->>>>>>> 16888d46
 
 TESTS = $(patsubst %,$(TARGET_BIN_DIR)/%$(TARGET_EXEEXT),$(TEST_NAMES))
 
@@ -129,14 +124,15 @@
 	@$(NQ)echo "  LINK    $@"
 	$(Q)$(CC) $(LDFLAGS) $(TARGET_ARCH) $^ $(LOADLIBES) $(LDLIBS) -o $@
 
-<<<<<<< HEAD
 TEST_MATH_TABLES_SOURCES = \
 	$(TEST_SRC_DIR)/tap.c \
 	$(TEST_SRC_DIR)/TestMathTables.cpp
 TEST_MATH_TABLES_OBJS = $(call SRC_TO_OBJ,$(TEST_MATH_TABLES_SOURCES))
 TEST_MATH_TABLES_LDADD = $(MATH_LIBS)
 $(TARGET_BIN_DIR)/TestMathTables$(TARGET_EXEEXT): $(TEST_MATH_TABLES_OBJS) $(TEST_MATH_TABLES_LDADD) | $(TARGET_BIN_DIR)/dirstamp
-=======
+	@$(NQ)echo "  LINK    $@"
+	$(Q)$(CC) $(LDFLAGS) $(TARGET_ARCH) $^ $(LOADLIBES) $(LDLIBS) -o $@
+
 TEST_LOAD_TASK_SOURCES = \
 	$(SRC)/Engine/Util/DataNodeXML.cpp \
 	$(SRC)/xmlParser.cpp \
@@ -144,7 +140,6 @@
 TEST_LOAD_TASK_OBJS = $(call SRC_TO_OBJ,$(TEST_LOAD_TASK_SOURCES))
 TEST_LOAD_TASK_LDADD = $(TESTLIBS)
 $(TARGET_BIN_DIR)/test_load_task$(TARGET_EXEEXT): $(TEST_LOAD_TASK_OBJS) $(TEST_LOAD_TASK_LDADD) | $(TARGET_BIN_DIR)/dirstamp
->>>>>>> 16888d46
 	@$(NQ)echo "  LINK    $@"
 	$(Q)$(CC) $(LDFLAGS) $(TARGET_ARCH) $^ $(LOADLIBES) $(LDLIBS) -o $@
 
