/* Copyright_License {

  XCSoar Glide Computer - http://www.xcsoar.org/
  Copyright (C) 2000-2012 The XCSoar Project
  A detailed list of copyright holders can be found in the file "AUTHORS".

  This program is free software; you can redistribute it and/or
  modify it under the terms of the GNU General Public License
  as published by the Free Software Foundation; either version 2
  of the License, or (at your option) any later version.

  This program is distributed in the hope that it will be useful,
  but WITHOUT ANY WARRANTY; without even the implied warranty of
  MERCHANTABILITY or FITNESS FOR A PARTICULAR PURPOSE.  See the
  GNU General Public License for more details.

  You should have received a copy of the GNU General Public License
  along with this program; if not, write to the Free Software
  Foundation, Inc., 59 Temple Place - Suite 330, Boston, MA  02111-1307, USA.
}
*/

#include "Computer/ClimbAverageCalculator.hpp"
#include "TestUtil.hpp"

#include <cstdio>
<<<<<<< HEAD

int main(int argc, char **argv)
{
  plan_tests(2);
=======
>>>>>>> 66e2d0db

static void
TestBasic()
{
  ClimbAverageCalculator c;
  c.Reset();

  fixed av;

  constexpr fixed AVERAGE_TIME = fixed(30);

  // Test normal behavior
<<<<<<< HEAD
  c.GetAverage(fixed(0), fixed(0), fixed(30));
=======
  c.GetAverage(fixed_zero, fixed_zero, AVERAGE_TIME);
>>>>>>> 66e2d0db
  for (unsigned i = 1; i <= 15; i++)
    av = c.GetAverage(fixed(i), fixed(i), AVERAGE_TIME);

  ok1(equals(av, 1.0));

  for (unsigned i = 1; i <= 15; i++)
    av = c.GetAverage(fixed(15 + i), fixed(15 + i * 2), AVERAGE_TIME);

  ok1(equals(av, 1.5));

  for (unsigned i = 1; i <= 15; i++)
    av = c.GetAverage(fixed(30 + i), fixed(45 + i * 2), AVERAGE_TIME);

  ok1(equals(av, 2.0));
}

static void
TestDuplicateTimestamps()
{
  ClimbAverageCalculator c;
  fixed av;

  constexpr fixed AVERAGE_TIME = fixed(30);

  // Test time difference = zero behavior
  c.Reset();
<<<<<<< HEAD
  c.GetAverage(fixed(0), fixed(0), fixed(30));
=======
  c.GetAverage(fixed_zero, fixed_zero, AVERAGE_TIME);
>>>>>>> 66e2d0db
  for (unsigned i = 1; i <= 15; i++)
    c.GetAverage(fixed(i), fixed(i), AVERAGE_TIME);

  for (unsigned i = 1; i <= 15; i++) {
    c.GetAverage(fixed(15 + i), fixed(15 + i * 2), AVERAGE_TIME);
    c.GetAverage(fixed(15 + i), fixed(15 + i * 2), AVERAGE_TIME);
    av = c.GetAverage(fixed(15 + i), fixed(15 + i * 2), AVERAGE_TIME);
  }

  ok1(equals(av, 1.5));
}

static void
TestExpiration()
{
  ClimbAverageCalculator c;
  c.Reset();

  constexpr fixed AVERAGE_TIME = fixed(30);


  // Test expiration for empty data
  ok1(c.Expired(fixed(0), fixed(60)));
  ok1(c.Expired(fixed(15), fixed(60)));

  // Add values and test non-expiration
  bool expired = false;
  for (unsigned i = 1; i <= 60; i++) {
    c.GetAverage(fixed(i), fixed(i), AVERAGE_TIME);
    expired = expired || c.Expired(fixed(i), fixed(60));
  }

  ok1(!expired);

  // Test expiration with 30sec
  ok1(!c.Expired(fixed(89), fixed(30)));
  ok1(!c.Expired(fixed(90), fixed(30)));
  ok1(c.Expired(fixed(91), fixed(30)));

  // Test expiration with 60sec
  ok1(!c.Expired(fixed(119), fixed(60)));
  ok1(!c.Expired(fixed(120), fixed(60)));
  ok1(c.Expired(fixed(121), fixed(60)));

  // Time warp
  ok1(c.Expired(fixed(59), fixed(60)));
  ok1(!c.Expired(fixed(60), fixed(60)));
  ok1(!c.Expired(fixed(61), fixed(60)));
}

int main(int argc, char **argv)
{
  plan_tests(16);

  TestBasic();
  TestDuplicateTimestamps();
  TestExpiration();

  return exit_status();
}<|MERGE_RESOLUTION|>--- conflicted
+++ resolved
@@ -24,13 +24,6 @@
 #include "TestUtil.hpp"
 
 #include <cstdio>
-<<<<<<< HEAD
-
-int main(int argc, char **argv)
-{
-  plan_tests(2);
-=======
->>>>>>> 66e2d0db
 
 static void
 TestBasic()
@@ -43,11 +36,7 @@
   constexpr fixed AVERAGE_TIME = fixed(30);
 
   // Test normal behavior
-<<<<<<< HEAD
-  c.GetAverage(fixed(0), fixed(0), fixed(30));
-=======
-  c.GetAverage(fixed_zero, fixed_zero, AVERAGE_TIME);
->>>>>>> 66e2d0db
+  c.GetAverage(fixed(0), fixed(0), AVERAGE_TIME);
   for (unsigned i = 1; i <= 15; i++)
     av = c.GetAverage(fixed(i), fixed(i), AVERAGE_TIME);
 
@@ -74,11 +63,7 @@
 
   // Test time difference = zero behavior
   c.Reset();
-<<<<<<< HEAD
-  c.GetAverage(fixed(0), fixed(0), fixed(30));
-=======
-  c.GetAverage(fixed_zero, fixed_zero, AVERAGE_TIME);
->>>>>>> 66e2d0db
+  c.GetAverage(fixed(0), fixed(0), AVERAGE_TIME);
   for (unsigned i = 1; i <= 15; i++)
     c.GetAverage(fixed(i), fixed(i), AVERAGE_TIME);
 
