--- conflicted
+++ resolved
@@ -43,12 +43,9 @@
 
   writer.writeln("An ASCII line: ü");
   writer.writeln(_T("A UNICODE line: ü"));
-<<<<<<< HEAD
-
-  return EXIT_SUCCESS;
-=======
   writer.printfln("An ASCII line: ü%s", "ä");
   writer.printfln(_T("A UNICODE line: ü%s"), _T("a"));
   writer.printfln(_T("A UNICODE line: ü%s"), _T("ä"));
->>>>>>> c5bae66a
+
+  return EXIT_SUCCESS;
 }