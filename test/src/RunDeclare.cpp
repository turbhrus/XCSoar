/*
Copyright_License {

  XCSoar Glide Computer - http://www.xcsoar.org/
  Copyright (C) 2000-2011 The XCSoar Project
  A detailed list of copyright holders can be found in the file "AUTHORS".

  This program is free software; you can redistribute it and/or
  modify it under the terms of the GNU General Public License
  as published by the Free Software Foundation; either version 2
  of the License, or (at your option) any later version.

  This program is distributed in the hope that it will be useful,
  but WITHOUT ANY WARRANTY; without even the implied warranty of
  MERCHANTABILITY or FITNESS FOR A PARTICULAR PURPOSE.  See the
  GNU General Public License for more details.

  You should have received a copy of the GNU General Public License
  along with this program; if not, write to the Free Software
  Foundation, Inc., 59 Temple Place - Suite 330, Boston, MA  02111-1307, USA.
}
*/

#include "Device/Driver.hpp"
#include "Device/Driver/FLARM/Device.hpp"
#include "Device/Register.hpp"
#include "Device/Parser.hpp"
#include "Device/device.hpp"
#include "Engine/Navigation/GeoPoint.hpp"
#include "Engine/Waypoint/Waypoints.hpp"
#include "OS/PathName.hpp"
#include "ConsoleOperationEnvironment.hpp"
#include "Profile/DeviceConfig.hpp"

#ifdef HAVE_POSIX
#include "Device/Port/TTYPort.hpp"
#else
#include "Device/Port/SerialPort.hpp"
#endif

#include <stdio.h>

<<<<<<< HEAD
=======
Waypoints way_points;

bool
NMEAParser::ReadGeoPoint(NMEAInputLine &line, GeoPoint &value_r)
{
  return false;
}

/*
 * Fake InputEvents.cpp
 */

bool
InputEvents::processNmea(unsigned key)
{
  return true;
}

/*
 * The actual code.
 */

>>>>>>> 30d6ad9a
static Waypoint
MakeWaypoint(const TCHAR *name, int altitude,
             double longitude, double latitude)
{
  Waypoint wp(GeoPoint(Angle::Degrees(fixed(longitude)),
                       Angle::Degrees(fixed(latitude))));
  wp.name = name;
  wp.altitude = fixed(altitude);
  return wp;
}

int main(int argc, char **argv)
{
  if (argc != 4) {
    fprintf(stderr, "Usage: %s DRIVER PORT BAUD\n"
            "Where DRIVER is one of:\n", argv[0]);

    const struct DeviceRegister *driver;
    for (unsigned i = 0; (driver = GetDriverByIndex(i)) != NULL; ++i)
      if (driver->CanDeclare())
        _ftprintf(stderr, _T("\t%s\n"), driver->name);

    return EXIT_FAILURE;
  }

  PathName driver_name(argv[1]);
  PathName port_name(argv[2]);

  DeviceConfig config;
  config.Clear();
  config.baud_rate = atoi(argv[3]);

#ifdef HAVE_POSIX
  TTYPort port(port_name, config.baud_rate, *(Port::Handler *)NULL);
#else
  SerialPort port(port_name, config.baud_rate, *(Port::Handler *)NULL);
#endif
  if (!port.Open()) {
    fprintf(stderr, "Failed to open COM port\n");
    return EXIT_FAILURE;
  }

  Declaration declaration(NULL);
  declaration.pilot_name = _T("Foo Bar");
  declaration.aircraft_type = _T("Cirrus");
  declaration.aircraft_registration = _T("D-3003");
  declaration.competition_id = _T("33");

  declaration.Append(MakeWaypoint(_T("Bergneustadt"), 488,
                                  7.7061111111111114, 51.051944444444445));
  declaration.Append(MakeWaypoint(_T("Foo"), 488, 8, 52));
  declaration.Append(MakeWaypoint(_T("Bar"), 488, 7.5, 50));
  declaration.Append(MakeWaypoint(_T("Bergneustadt"), 488,
                                  7.7061111111111114, 51.051944444444445));

  const struct DeviceRegister *driver = FindDriverByName(driver_name);
  if (driver == NULL) {
    fprintf(stderr, "No such driver: %s\n", argv[1]);
    return EXIT_FAILURE;
  }

  if (!driver->CanDeclare()) {
    fprintf(stderr, "Not a logger driver: %s\n", argv[1]);
    return EXIT_FAILURE;
  }

  assert(driver->CreateOnPort != NULL);
  Device *device = driver->CreateOnPort(config, port);
  assert(device != NULL);

  ConsoleOperationEnvironment env;
  if (!device->Open(env)) {
    fprintf(stderr, "Failed to open driver: %s\n", argv[1]);
    return EXIT_FAILURE;
  }

  if (device->Declare(declaration, NULL, env))
    fprintf(stderr, "Declaration ok\n");
  else
    fprintf(stderr, "Declaration failed\n");

  delete device;

  return EXIT_SUCCESS;
}<|MERGE_RESOLUTION|>--- conflicted
+++ resolved
@@ -40,31 +40,12 @@
 
 #include <stdio.h>
 
-<<<<<<< HEAD
-=======
-Waypoints way_points;
-
 bool
 NMEAParser::ReadGeoPoint(NMEAInputLine &line, GeoPoint &value_r)
 {
   return false;
 }
 
-/*
- * Fake InputEvents.cpp
- */
-
-bool
-InputEvents::processNmea(unsigned key)
-{
-  return true;
-}
-
-/*
- * The actual code.
- */
-
->>>>>>> 30d6ad9a
 static Waypoint
 MakeWaypoint(const TCHAR *name, int altitude,
              double longitude, double latitude)
