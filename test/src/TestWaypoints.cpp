--- conflicted
+++ resolved
@@ -308,11 +308,7 @@
   if (!ParseArgs(argc, argv))
     return 0;
 
-<<<<<<< HEAD
-  plan_tests(48);
-=======
-  plan_tests(49);
->>>>>>> aab1266c
+  plan_tests(51);
 
   Waypoints waypoints;
   GeoPoint center(Angle::Degrees(fixed(51.4)), Angle::Degrees(fixed(7.85)));
